// AIDEV-NOTE: Behavioral tests per G-8 - focus on user actions, not implementation details
import { render, screen, fireEvent, waitFor } from '@testing-library/react'
import userEvent from '@testing-library/user-event'
import PatternDropdownSelector from './pattern-dropdown-selector'

// Mock pattern generators for testing
const mockPatterns = [
  {
<<<<<<< HEAD
    id: 'noise',
    name: 'Noise Field',
    component: () => <div>Noise</div>,
    technology: 'CANVAS_2D' as const,
    category: 'Noise' as const,
=======
    id: 'barcode',
    name: 'Barcode Scanner',
    component: () => <div>Barcode</div>,
    technology: 'CANVAS_2D' as const,
    category: 'Data Visualization' as const,
    controls: []
  },
  {
    id: 'frequency',
    name: 'Frequency Spectrum',
    component: () => <div>Frequency</div>,
    technology: 'CANVAS_2D' as const,
    category: 'Data Visualization' as const,
>>>>>>> f8c25aba
    controls: []
  },
  {
    id: 'brownian-motion',
    name: 'Brownian Motion',
    component: () => <div>Brownian</div>,
    technology: 'WEBGL_2.0' as const,
    category: 'Noise' as const,
<<<<<<< HEAD
    controls: []
  },
  {
    id: 'particle-system',
    name: 'Particle System',
    component: () => <div>Particle</div>,
    technology: 'WEBGL_2.0' as const,
    category: 'Simulation' as const,
=======
>>>>>>> f8c25aba
    controls: []
  }
]

describe('PatternDropdownSelector - User Behavior', () => {
  const defaultProps = {
    patterns: mockPatterns,
    selectedId: 'noise',
    onSelect: jest.fn(),
    searchable: true
  }

  beforeEach(() => {
    jest.clearAllMocks()
  })

  describe('User can see current selection', () => {
    it('shows the currently selected pattern name', () => {
      render(<PatternDropdownSelector {...defaultProps} />)
      
      // User should see which pattern is currently selected
      expect(screen.getByText('Noise Field')).toBeInTheDocument()
    })

    it('updates display when selection changes', () => {
      const { rerender } = render(<PatternDropdownSelector {...defaultProps} />)
      
      // Initially shows first pattern
      expect(screen.getByText('Noise Field')).toBeInTheDocument()
      
      // When selection changes, user sees new pattern
      rerender(<PatternDropdownSelector {...defaultProps} selectedId="brownian-motion" />)
      expect(screen.getByText('Brownian Motion')).toBeInTheDocument()
    })
  })

  describe('User can change pattern selection', () => {
    it('allows user to open dropdown and select different pattern', async () => {
      const user = userEvent.setup()
      render(<PatternDropdownSelector {...defaultProps} />)
      
      // User clicks to open dropdown
      const dropdown = screen.getByRole('combobox')
      await user.click(dropdown)
      
      // User can see patterns in all expanded categories by default
<<<<<<< HEAD
      expect(screen.getByText('Brownian Motion')).toBeInTheDocument() // Same category as selected
      expect(screen.getByText('Particle System')).toBeInTheDocument() // Different category, also visible
      
      // Category headers should be visible
      const simulationHeader = screen.getByText(/simulation/i)
      const noiseHeader = screen.getAllByText(/noise/i).find(el => 
        el.textContent === 'Noise' || el.textContent?.includes('NOISE')
      )
      expect(simulationHeader).toBeInTheDocument()
=======
      expect(screen.getByText('Frequency Spectrum')).toBeInTheDocument() // Same category as selected
      expect(screen.getByText('Brownian Motion')).toBeInTheDocument() // Different category, also visible
      
      // Category headers should be visible
      const dataVizHeader = screen.getByText(/data visualization/i)
      const noiseHeader = screen.getByText(/noise/i)
      expect(dataVizHeader).toBeInTheDocument()
>>>>>>> f8c25aba
      expect(noiseHeader).toBeInTheDocument()
      
      // User selects a different pattern
      await user.click(screen.getByText('Brownian Motion'))
      
      // Selection callback is triggered
      expect(defaultProps.onSelect).toHaveBeenCalledWith('brownian-motion')
    })

    it('supports keyboard navigation', async () => {
      // Mock scrollIntoView for testing
      Element.prototype.scrollIntoView = jest.fn()
      
      render(<PatternDropdownSelector {...defaultProps} />)
      
      const dropdown = screen.getByRole('combobox')
      dropdown.focus()
      
      // User opens with keyboard
      fireEvent.keyDown(dropdown, { key: 'Enter' })
      
      // User navigates with arrows and selects
      fireEvent.keyDown(dropdown, { key: 'ArrowDown' })
      fireEvent.keyDown(dropdown, { key: 'Enter' })
      
      expect(defaultProps.onSelect).toHaveBeenCalled()
    })
  })

  describe('User can search patterns', () => {
    it('allows user to filter patterns by typing', async () => {
      const user = userEvent.setup()
      render(<PatternDropdownSelector {...defaultProps} searchable={true} />)
      
      // User opens dropdown
      const dropdown = screen.getByRole('combobox')
      await user.click(dropdown)
      
      // User types in search
      const searchInput = screen.getByPlaceholderText('Search patterns...')
      await user.type(searchInput, 'brown')
      
      // User sees filtered results in the dropdown options
      expect(screen.getByText('Brownian Motion')).toBeInTheDocument()
      
      // Noise Field should not appear in the filtered dropdown options
      // (Note: it may still appear as the selected value in the button, which is correct behavior)
      const dropdownOptions = screen.getByRole('listbox')
      expect(dropdownOptions).not.toHaveTextContent('Noise Field')
    })

    it('shows contextual category information in search vs grouped view', async () => {
      const user = userEvent.setup()
      render(<PatternDropdownSelector {...defaultProps} searchable={true} />)
      
      // User opens dropdown
      const dropdown = screen.getByRole('combobox')
      await user.click(dropdown)
      
      // In grouped view, category appears in headers but not under individual patterns
      const simulationHeader = screen.getByText(/simulation/i)
      expect(simulationHeader).toBeInTheDocument()
      
      // Particle System should appear without category label (it's already grouped under header)
      expect(screen.getByText('Particle System')).toBeInTheDocument()
      // Category should NOT appear redundantly under the pattern in grouped view
      const particlePattern = screen.getByText('Particle System').closest('button')
      expect(particlePattern).not.toHaveTextContent('Simulation')
      
      // User starts searching
      const searchInput = screen.getByPlaceholderText('Search patterns...')
      await user.type(searchInput, 'particle')
      
      // In search results, category context appears under pattern name (since headers are gone)
      expect(screen.getByText('Particle System')).toBeInTheDocument()
      const searchResult = screen.getByText('Particle System').closest('button')
      expect(searchResult).toHaveTextContent('Simulation') // Category context now appears
      
      // Category headers should be gone in search mode (but category text under pattern should remain)
      // Check that the collapsible category header button is gone
      expect(screen.queryByRole('button', { name: /simulation category/i })).not.toBeInTheDocument()
    })

    it('shows contextual category information in search vs grouped view', async () => {
      const user = userEvent.setup()
      render(<PatternDropdownSelector {...defaultProps} searchable={true} />)
      
      // User opens dropdown
      const dropdown = screen.getByRole('combobox')
      await user.click(dropdown)
      
      // In grouped view, category appears in headers but not under individual patterns
      const dataVizHeader = screen.getByText(/data visualization/i)
      expect(dataVizHeader).toBeInTheDocument()
      
      // Frequency Spectrum should appear without category label (it's already grouped under header)
      expect(screen.getByText('Frequency Spectrum')).toBeInTheDocument()
      // Category should NOT appear redundantly under the pattern in grouped view
      const frequencyPattern = screen.getByText('Frequency Spectrum').closest('button')
      expect(frequencyPattern).not.toHaveTextContent('Data Visualization')
      
      // User starts searching
      const searchInput = screen.getByPlaceholderText('Search patterns...')
      await user.type(searchInput, 'freq')
      
      // In search results, category context appears under pattern name (since headers are gone)
      expect(screen.getByText('Frequency Spectrum')).toBeInTheDocument()
      const searchResult = screen.getByText('Frequency Spectrum').closest('button')
      expect(searchResult).toHaveTextContent('Data Visualization') // Category context now appears
      
      // Category headers should be gone in search mode (but category text under pattern should remain)
      // Check that the collapsible category header button is gone
      expect(screen.queryByRole('button', { name: /data visualization category/i })).not.toBeInTheDocument()
    })

    it('shows helpful message when no patterns match search', async () => {
      const user = userEvent.setup()
      render(<PatternDropdownSelector {...defaultProps} searchable={true} />)
      
      const dropdown = screen.getByRole('combobox')
      await user.click(dropdown)
      
      const searchInput = screen.getByPlaceholderText('Search patterns...')
      await user.type(searchInput, 'nonexistent')
      
      expect(screen.getByText('No patterns found')).toBeInTheDocument()
    })
  })

  describe('User receives feedback about pattern technology', () => {
    it('shows technology type for each pattern option', async () => {
      const user = userEvent.setup()
      render(<PatternDropdownSelector {...defaultProps} />)
      
      const dropdown = screen.getByRole('combobox')
      await user.click(dropdown)
      
      // User can see technology for all visible patterns (all categories expanded by default)
<<<<<<< HEAD
      expect(screen.getByText('CANVAS_2D')).toBeInTheDocument() // One pattern uses CANVAS_2D
      expect(screen.getAllByText('WEBGL_2.0')).toHaveLength(2) // Two patterns use WEBGL_2.0
=======
      expect(screen.getAllByText('CANVAS_2D')).toHaveLength(2) // Two patterns use CANVAS_2D
      expect(screen.getByText('WEBGL_2.0')).toBeInTheDocument() // Noise category is expanded by default
>>>>>>> f8c25aba
    })
  })

  describe('User sees appropriate loading and error states', () => {
    it('shows loading state when patterns are being fetched', () => {
      render(<PatternDropdownSelector {...defaultProps} patterns={[]} loading={true} />)
      
      expect(screen.getByText('Loading patterns...')).toBeInTheDocument()
    })

    it('shows disabled state when no patterns available', () => {
      render(<PatternDropdownSelector {...defaultProps} patterns={[]} loading={false} />)
      
      expect(screen.getByText('No patterns available')).toBeInTheDocument()
      // Dropdown should not be interactive
      expect(screen.getByRole('combobox')).toBeDisabled()
    })

    it('handles invalid selected pattern gracefully', () => {
      render(<PatternDropdownSelector {...defaultProps} selectedId="nonexistent" />)
      
      expect(screen.getByText('Select pattern...')).toBeInTheDocument()
    })
  })

  describe('User can close dropdown', () => {
    it('closes dropdown when user clicks outside', async () => {
      const user = userEvent.setup()
      render(<PatternDropdownSelector {...defaultProps} />)
      
      const dropdown = screen.getByRole('combobox')
      await user.click(dropdown)
      
      // Dropdown is open
      expect(screen.getByText('Brownian Motion')).toBeInTheDocument()
      
      // User clicks outside
      await user.click(document.body)
      
      // Dropdown closes
      await waitFor(() => {
        expect(screen.queryByText('Brownian Motion')).not.toBeInTheDocument()
      })
    })

    it('closes dropdown when user presses Escape', async () => {
      const user = userEvent.setup()
      render(<PatternDropdownSelector {...defaultProps} />)
      
      const dropdown = screen.getByRole('combobox')
      await user.click(dropdown)
      
      // User presses escape
      fireEvent.keyDown(dropdown, { key: 'Escape' })
      
      await waitFor(() => {
        expect(screen.queryByText('Brownian Motion')).not.toBeInTheDocument()
      })
    })
  })
})<|MERGE_RESOLUTION|>--- conflicted
+++ resolved
@@ -6,27 +6,11 @@
 // Mock pattern generators for testing
 const mockPatterns = [
   {
-<<<<<<< HEAD
     id: 'noise',
     name: 'Noise Field',
     component: () => <div>Noise</div>,
     technology: 'CANVAS_2D' as const,
     category: 'Noise' as const,
-=======
-    id: 'barcode',
-    name: 'Barcode Scanner',
-    component: () => <div>Barcode</div>,
-    technology: 'CANVAS_2D' as const,
-    category: 'Data Visualization' as const,
-    controls: []
-  },
-  {
-    id: 'frequency',
-    name: 'Frequency Spectrum',
-    component: () => <div>Frequency</div>,
-    technology: 'CANVAS_2D' as const,
-    category: 'Data Visualization' as const,
->>>>>>> f8c25aba
     controls: []
   },
   {
@@ -35,7 +19,6 @@
     component: () => <div>Brownian</div>,
     technology: 'WEBGL_2.0' as const,
     category: 'Noise' as const,
-<<<<<<< HEAD
     controls: []
   },
   {
@@ -44,8 +27,6 @@
     component: () => <div>Particle</div>,
     technology: 'WEBGL_2.0' as const,
     category: 'Simulation' as const,
-=======
->>>>>>> f8c25aba
     controls: []
   }
 ]
@@ -92,7 +73,6 @@
       await user.click(dropdown)
       
       // User can see patterns in all expanded categories by default
-<<<<<<< HEAD
       expect(screen.getByText('Brownian Motion')).toBeInTheDocument() // Same category as selected
       expect(screen.getByText('Particle System')).toBeInTheDocument() // Different category, also visible
       
@@ -102,15 +82,6 @@
         el.textContent === 'Noise' || el.textContent?.includes('NOISE')
       )
       expect(simulationHeader).toBeInTheDocument()
-=======
-      expect(screen.getByText('Frequency Spectrum')).toBeInTheDocument() // Same category as selected
-      expect(screen.getByText('Brownian Motion')).toBeInTheDocument() // Different category, also visible
-      
-      // Category headers should be visible
-      const dataVizHeader = screen.getByText(/data visualization/i)
-      const noiseHeader = screen.getByText(/noise/i)
-      expect(dataVizHeader).toBeInTheDocument()
->>>>>>> f8c25aba
       expect(noiseHeader).toBeInTheDocument()
       
       // User selects a different pattern
@@ -194,37 +165,6 @@
       expect(screen.queryByRole('button', { name: /simulation category/i })).not.toBeInTheDocument()
     })
 
-    it('shows contextual category information in search vs grouped view', async () => {
-      const user = userEvent.setup()
-      render(<PatternDropdownSelector {...defaultProps} searchable={true} />)
-      
-      // User opens dropdown
-      const dropdown = screen.getByRole('combobox')
-      await user.click(dropdown)
-      
-      // In grouped view, category appears in headers but not under individual patterns
-      const dataVizHeader = screen.getByText(/data visualization/i)
-      expect(dataVizHeader).toBeInTheDocument()
-      
-      // Frequency Spectrum should appear without category label (it's already grouped under header)
-      expect(screen.getByText('Frequency Spectrum')).toBeInTheDocument()
-      // Category should NOT appear redundantly under the pattern in grouped view
-      const frequencyPattern = screen.getByText('Frequency Spectrum').closest('button')
-      expect(frequencyPattern).not.toHaveTextContent('Data Visualization')
-      
-      // User starts searching
-      const searchInput = screen.getByPlaceholderText('Search patterns...')
-      await user.type(searchInput, 'freq')
-      
-      // In search results, category context appears under pattern name (since headers are gone)
-      expect(screen.getByText('Frequency Spectrum')).toBeInTheDocument()
-      const searchResult = screen.getByText('Frequency Spectrum').closest('button')
-      expect(searchResult).toHaveTextContent('Data Visualization') // Category context now appears
-      
-      // Category headers should be gone in search mode (but category text under pattern should remain)
-      // Check that the collapsible category header button is gone
-      expect(screen.queryByRole('button', { name: /data visualization category/i })).not.toBeInTheDocument()
-    })
 
     it('shows helpful message when no patterns match search', async () => {
       const user = userEvent.setup()
@@ -249,13 +189,8 @@
       await user.click(dropdown)
       
       // User can see technology for all visible patterns (all categories expanded by default)
-<<<<<<< HEAD
       expect(screen.getByText('CANVAS_2D')).toBeInTheDocument() // One pattern uses CANVAS_2D
       expect(screen.getAllByText('WEBGL_2.0')).toHaveLength(2) // Two patterns use WEBGL_2.0
-=======
-      expect(screen.getAllByText('CANVAS_2D')).toHaveLength(2) // Two patterns use CANVAS_2D
-      expect(screen.getByText('WEBGL_2.0')).toBeInTheDocument() // Noise category is expanded by default
->>>>>>> f8c25aba
     })
   })
 
