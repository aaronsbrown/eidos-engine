"use client"

import { useEffect, useRef, useMemo, useState } from "react"
import type { PatternGeneratorProps } from "./types"

interface CellularAutomatonControls {
  rulePrev: boolean
  ruleNext: boolean
  cellSize: number
  animationSpeed: number
  resetTrigger: number
  initialCondition: 'single' | 'random' | 'center'
}

export default function CellularAutomatonGenerator({
  width,
  height,
  className = "",
  controlValues,
  onControlChange
}: PatternGeneratorProps) {
  const canvasRef = useRef<HTMLCanvasElement>(null)
  const animationRef = useRef<number>(0)
  const timeRef = useRef<number>(0)
  const generationRef = useRef<number>(0)
  const cellsRef = useRef<number[]>([])
  const historyRef = useRef<number[][]>([])

  // Internal rule state
  const [rule, setRule] = useState(30)

  // Use passed control values or defaults
  const controls: CellularAutomatonControls = useMemo(() => ({
    rulePrev: (controlValues?.rulePrev as boolean) ?? false,
    ruleNext: (controlValues?.ruleNext as boolean) ?? false,
    cellSize: (controlValues?.cellSize as number) ?? 2,
    animationSpeed: (controlValues?.animationSpeed as number) ?? 0.1,
    resetTrigger: (controlValues?.resetTrigger as number) ?? 0,
    initialCondition: (controlValues?.initialCondition as 'single' | 'random' | 'center') ?? 'single'
  }), [controlValues])

  // Generate lookup table for 1D CELLULAR AUTOMATA rule
  const getRuleLookup = (rule: number): boolean[] => {
    const lookup: boolean[] = new Array(8)
    for (let i = 0; i < 8; i++) {
      lookup[i] = (rule & (1 << i)) !== 0
    }
    return lookup
  }

  // Initialize 1D CELLULAR AUTOMATA
  const initializeCells = (cellCount: number, condition: 'single' | 'random' | 'center'): number[] => {
    const cells = new Array(cellCount).fill(0)

    switch (condition) {
      case 'single':
        cells[0] = 1 // Single cell at left
        break
      case 'center':
        cells[Math.floor(cellCount / 2)] = 1 // Single cell at center
        break
      case 'random':
        for (let i = 0; i < cellCount; i++) {
          cells[i] = Math.random() < 0.1 ? 1 : 0 // 10% chance of being alive
        }
        break
    }

    return cells
  }

  // Apply 1D CELLULAR AUTOMATA rule to get next generation
  const applyRule = (cells: number[], ruleLookup: boolean[]): number[] => {
    const newCells = new Array(cells.length).fill(0)

    for (let i = 0; i < cells.length; i++) {
      // Get left, center, right neighbors (wrap around edges)
      const left = cells[(i - 1 + cells.length) % cells.length]
      const center = cells[i]
      const right = cells[(i + 1) % cells.length]

      // Convert to binary index (left=4, center=2, right=1)
      const index = left * 4 + center * 2 + right

      // Apply rule
      newCells[i] = ruleLookup[index] ? 1 : 0
    }

    return newCells
  }

  // Handle button presses from control panel
  useEffect(() => {
    if (controls.rulePrev && rule > 0) {
      const newRule = rule - 1
      setRule(newRule)
      onControlChange?.('rule', newRule) // Update parent with new rule
      onControlChange?.('rulePrev', false) // Reset button state
    }
  }, [controls.rulePrev, rule, onControlChange])

  useEffect(() => {
    if (controls.ruleNext && rule < 255) {
      const newRule = rule + 1
      setRule(newRule)
      onControlChange?.('rule', newRule) // Update parent with new rule
      onControlChange?.('ruleNext', false) // Reset button state
    }
  }, [controls.ruleNext, rule, onControlChange])

  // AIDEV-NOTE: Initialize rule state in parent on mount only once to avoid infinite loops
  useEffect(() => {
    onControlChange?.('rule', rule)
<<<<<<< HEAD
  }, [onControlChange, rule])  // Include dependencies to satisfy ESLint
=======
  // eslint-disable-next-line react-hooks/exhaustive-deps
  }, [])  // Run only once on mount - intentionally excluding dependencies to prevent infinite loop
>>>>>>> 7e0d9487

  useEffect(() => {
    const canvas = canvasRef.current
    if (!canvas) return

    const ctx = canvas.getContext("2d")
    if (!ctx) return

    // Set canvas size
    canvas.width = width
    canvas.height = height

    // Calculate grid dimensions
    const cellSize = controls.cellSize
    const cellsPerRow = Math.floor(width / cellSize)
    const maxGenerations = Math.floor(height / cellSize)

    // Initialize or reset when rule changes or reset is triggered
    const resetAutomaton = () => {
      cellsRef.current = initializeCells(cellsPerRow, controls.initialCondition)
      historyRef.current = [cellsRef.current.slice()]
      generationRef.current = 0
      timeRef.current = 0
    }

    // Reset when rule changes or reset is triggered
    resetAutomaton()

    const ruleLookup = getRuleLookup(rule)

    const animate = () => {
      timeRef.current += controls.animationSpeed

      // Only advance generation when enough time has passed
      if (timeRef.current >= 1.0 && generationRef.current < maxGenerations - 1) {
        timeRef.current = 0
        generationRef.current++

        // Generate next generation
        const nextCells = applyRule(cellsRef.current, ruleLookup)
        cellsRef.current = nextCells
        historyRef.current.push(nextCells.slice())

        // Keep history from growing too large
        if (historyRef.current.length > maxGenerations) {
          historyRef.current.shift()
        }
      }

      // Clear canvas with dark background
      ctx.fillStyle = '#0a0a0a'
      ctx.fillRect(0, 0, width, height)

      // Draw all generations from history
      for (let gen = 0; gen < historyRef.current.length; gen++) {
        const generation = historyRef.current[gen]
        const y = gen * cellSize

        for (let x = 0; x < generation.length; x++) {
          if (generation[x] === 1) {
            // Alive cells - bright yellow
            ctx.fillStyle = '#FACC15'
            ctx.fillRect(x * cellSize, y, cellSize, cellSize)
          }
        }
      }

      // Add grid lines for better visibility
      ctx.strokeStyle = '#1a1a1a'
      ctx.lineWidth = 0.5

      // Vertical lines
      for (let x = 0; x <= cellsPerRow; x++) {
        ctx.beginPath()
        ctx.moveTo(x * cellSize, 0)
        ctx.lineTo(x * cellSize, Math.min(historyRef.current.length * cellSize, height))
        ctx.stroke()
      }

      // Horizontal lines
      for (let y = 0; y <= Math.min(historyRef.current.length, maxGenerations); y++) {
        ctx.beginPath()
        ctx.moveTo(0, y * cellSize)
        ctx.lineTo(cellsPerRow * cellSize, y * cellSize)
        ctx.stroke()
      }

      animationRef.current = requestAnimationFrame(animate)
    }

    animate()

    return () => {
      if (animationRef.current) {
        cancelAnimationFrame(animationRef.current)
      }
    }
  }, [width, height, controls, rule])

  return (
    <div className={className}>
      {/* Canvas Container */}
      <div
        className="overflow-hidden relative border border-yellow-500/20"
        style={{ width: `${width}px`, height: `${height}px` }}
      >
        <canvas ref={canvasRef} className="w-full h-full" />

        {/* Rule indicator overlay */}
        <div className="absolute top-2 left-2 text-yellow-500 text-xs font-mono bg-black/80 px-2 py-1 rounded">
          RULE {rule}
        </div>
      </div>
    </div>
  )
}<|MERGE_RESOLUTION|>--- conflicted
+++ resolved
@@ -111,12 +111,8 @@
   // AIDEV-NOTE: Initialize rule state in parent on mount only once to avoid infinite loops
   useEffect(() => {
     onControlChange?.('rule', rule)
-<<<<<<< HEAD
-  }, [onControlChange, rule])  // Include dependencies to satisfy ESLint
-=======
   // eslint-disable-next-line react-hooks/exhaustive-deps
   }, [])  // Run only once on mount - intentionally excluding dependencies to prevent infinite loop
->>>>>>> 7e0d9487
 
   useEffect(() => {
     const canvas = canvasRef.current
